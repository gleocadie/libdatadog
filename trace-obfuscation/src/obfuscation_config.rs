// Unless explicitly stated otherwise all files in this repository are licensed under the Apache License Version 2.0.
// This product includes software developed at Datadog (https://www.datadoghq.com/). Copyright 2023-Present Datadog, Inc.

use log::{debug, error};
use std::env;

use ddcommon::config::parse_env;

use crate::replacer::{self, ReplaceRule};

#[derive(Debug)]
pub struct ObfuscationConfig {
    pub tag_replace_rules: Option<Vec<ReplaceRule>>,
    pub http_remove_query_string: bool,
    pub http_remove_path_digits: bool,
    pub obfuscate_memcached: bool,
    pub obfuscate_sql: bool,
    pub sql_replace_digits: bool,
    pub sql_literal_escapes: bool,
}

impl ObfuscationConfig {
    pub fn new() -> Result<ObfuscationConfig, Box<dyn std::error::Error>> {
        let tag_replace_rules: Option<Vec<ReplaceRule>> = match env::var("DD_APM_REPLACE_TAGS") {
            Ok(replace_rules_str) => match replacer::parse_rules_from_string(&replace_rules_str) {
                Ok(res) => {
                    debug!("Successfully parsed DD_APM_REPLACE_TAGS: {res:?}");
                    Some(res)
                }
                Err(e) => {
                    error!("Failed to parse DD_APM_REPLACE_TAGS: {e}");
                    None
                }
            },
            Err(_) => None,
        };
        let http_remove_query_string =
            parse_env::bool("DD_APM_OBFUSCATION_HTTP_REMOVE_QUERY_STRING").unwrap_or(false);
        let http_remove_path_digits =
            parse_env::bool("DD_APM_OBFUSCATION_HTTP_REMOVE_PATHS_WITH_DIGITS").unwrap_or(false);

        let obfuscate_memcached =
            parse_env::bool("DD_APM_OBFUSCATION_MEMCACHED_ENABLED").unwrap_or(false);

<<<<<<< HEAD
        let obfuscate_sql = parse_env::bool("DD_APM_OBFUSCATION_SQL_ENABLED").unwrap_or(true);
=======
        let sql_replace_digits =
            parse_env::bool("DD_APM_OBFUSCATION_SQL_REPLACE_DIGITS").unwrap_or(false);

        let sql_literal_escapes =
            parse_env::bool("DD_APM_OBFUSCATION_SQL_LITERAL_ESCAPES").unwrap_or(false);
>>>>>>> 21a4811c

        Ok(ObfuscationConfig {
            tag_replace_rules,
            http_remove_query_string,
            http_remove_path_digits,
            obfuscate_memcached,
<<<<<<< HEAD
            obfuscate_sql,
            sql_replace_digits: false,
            sql_literal_escapes: false,
=======
            sql_replace_digits,
            sql_literal_escapes,
>>>>>>> 21a4811c
        })
    }
}<|MERGE_RESOLUTION|>--- conflicted
+++ resolved
@@ -42,29 +42,21 @@
         let obfuscate_memcached =
             parse_env::bool("DD_APM_OBFUSCATION_MEMCACHED_ENABLED").unwrap_or(false);
 
-<<<<<<< HEAD
         let obfuscate_sql = parse_env::bool("DD_APM_OBFUSCATION_SQL_ENABLED").unwrap_or(true);
-=======
         let sql_replace_digits =
             parse_env::bool("DD_APM_OBFUSCATION_SQL_REPLACE_DIGITS").unwrap_or(false);
 
         let sql_literal_escapes =
             parse_env::bool("DD_APM_OBFUSCATION_SQL_LITERAL_ESCAPES").unwrap_or(false);
->>>>>>> 21a4811c
 
         Ok(ObfuscationConfig {
             tag_replace_rules,
             http_remove_query_string,
             http_remove_path_digits,
             obfuscate_memcached,
-<<<<<<< HEAD
             obfuscate_sql,
-            sql_replace_digits: false,
-            sql_literal_escapes: false,
-=======
             sql_replace_digits,
             sql_literal_escapes,
->>>>>>> 21a4811c
         })
     }
 }