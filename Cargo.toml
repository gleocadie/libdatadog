--- conflicted
+++ resolved
@@ -37,45 +37,6 @@
   "dogstatsd-client",
 ]
 
-<<<<<<< HEAD
-default-members = [
-  "alloc",
-  "crashtracker",
-  "crashtracker-ffi",
-  "profiling",
-  "profiling-ffi",
-  "profiling-replayer",
-  "ddcommon",
-  "ddcommon-ffi",
-  "ddtelemetry",
-  "ddtelemetry-ffi",
-  "dynamic-configuration",
-  "dogstatsd",
-  "tools",
-  "ipc",
-  "ipc/macros",
-  "remote-config",
-  "sidecar",
-  "sidecar/macros",
-  "sidecar-ffi",
-  "tools/cc_utils",
-  "tools/sidecar_mockgen",
-  "trace-normalization",
-  "trace-obfuscation",
-  "trace-utils",
-  "spawn_worker",
-  "tests/spawn_from_lib",
-  "serverless",
-  "bin_tests",
-  "data-pipeline",
-  "data-pipeline-ffi",
-  "ddsketch",
-  "tinybytes",
-  "dogstatsd-client",
-]
-
-=======
->>>>>>> 13eac56e
 # https://doc.rust-lang.org/cargo/reference/resolver.html#feature-resolver-version-2
 resolver = "2"
 
