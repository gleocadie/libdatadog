// Unless explicitly stated otherwise all files in this repository are licensed under the Apache License Version 2.0.
// This product includes software developed at Datadog (https://www.datadoghq.com/). Copyright 2021-Present Datadog, Inc.

use ddcommon_ffi as ffi;
use ddtelemetry::worker::{TelemetryWorkerBuilder, TelemetryWorkerHandle};
use ffi::slice::AsBytes;

#[cfg(unix)]
pub mod unix;

macro_rules! c_setters {
    ($object_name:ident, $object_ty:ty, $input_type:ty, $convert_fn:expr, SETTERS { $($path:ident $(. $path_rest:ident)*),+ $(,)? }) => {
        paste::paste! {
            $(
                #[no_mangle]
                #[allow(clippy::redundant_closure_call)]
                #[allow(clippy::missing_safety_doc)]
                pub unsafe extern "C" fn [<ddog_ $object_name _with_ $path $(_ $path_rest)* >](
                    $object_name: &mut $object_ty,
                    param: $input_type,
                ) -> MaybeError {
                    $object_name . $path $(.  $path_rest)* = Some(try_c!($convert_fn (param)));
                    MaybeError::None
                }
            )+

            #[repr(C)]
            #[allow(dead_code)]
            pub enum [<$object_ty Property >] {
                $([< $path:camel $($path_rest:camel)* >],)+
            }

            #[no_mangle]
            #[allow(clippy::redundant_closure_call)]
            #[allow(clippy::missing_safety_doc)]
            #[doc=concat!(
                " Sets a property from it's string value.\n\n",
                " # Available properties:\n\n",
                $(" * ", stringify!($path $(. $path_rest)*) , "\n\n",)+
            )]
            pub unsafe extern "C" fn [<ddog_ $object_name _with_property >](
                $object_name: &mut $object_ty,
                property: [<$object_ty Property >],
                param: $input_type,
            ) -> MaybeError {
                use [<$object_ty Property >] ::*;
                match property {
                    $(
                        [< $path:camel $($path_rest:camel)* >] => {
                            $object_name . $path $(.  $path_rest)* = Some(try_c!($convert_fn (param)));
                        }
                    )+
                }
                MaybeError::None
            }

            #[no_mangle]
            #[allow(clippy::redundant_closure_call)]
            #[allow(clippy::missing_safety_doc)]
            #[doc=concat!(
                " Sets a property from it's string value.\n\n",
                " # Available properties:\n\n",
                $(
                    " * ", stringify!($path $(. $path_rest)*) , "\n\n",
                )+
            )]
            pub unsafe extern "C" fn [<ddog_ $object_name _with_str_property >](
                $object_name: &mut $object_ty,
                property: ffi::CharSlice,
                param: $input_type,
            ) -> MaybeError {
                let property = try_c!(property.try_to_utf8());
                match property {
                    $(
                        stringify!($path $(. $path_rest)*) => {
                            $object_name . $path $(.  $path_rest)* = Some(try_c!($convert_fn (param)));
                        }
                    )+
                    // TODO this is an error
                    _ => return MaybeError::None,
                }
                MaybeError::None
            }
        }

    };
}

type MaybeError = ffi::Option<ffi::Vec<u8>>;
<<<<<<< HEAD
#[macro_export]
=======

#[no_mangle]
pub extern "C" fn ddog_MaybeError_drop(_: MaybeError) {}

>>>>>>> 394aeb40
macro_rules! try_c {
    ($failable:expr) => {
        match $failable {
            Ok(o) => o,
            Err(e) => return MaybeError::Some(ddcommon_ffi::Vec::from(e.to_string().into_bytes())),
        }
    };
}

/// # Safety
/// * builder should be a non null pointer to a null pointer to a builder
#[no_mangle]
pub unsafe extern "C" fn ddog_builder_instantiate(
    builder: &mut *mut TelemetryWorkerBuilder,
    service_name: ffi::CharSlice,
    language_name: ffi::CharSlice,
    language_version: ffi::CharSlice,
    tracer_version: ffi::CharSlice,
) -> MaybeError {
    let new = Box::new(TelemetryWorkerBuilder::new_fetch_host(
        service_name.to_utf8_lossy().into_owned(),
        language_name.to_utf8_lossy().into_owned(),
        language_version.to_utf8_lossy().into_owned(),
        tracer_version.to_utf8_lossy().into_owned(),
    ));
    // Leaking is the last thing we do before returning
    // Otherwise we would need to manually drop it in case of error
    *builder = Box::into_raw(new);
    MaybeError::None
}

#[no_mangle]
/// # Safety
/// * builder should be a non null pointer to a null pointer to a builder
pub unsafe extern "C" fn ddog_builder_instantiate_with_hostname(
    builder: &mut *mut TelemetryWorkerBuilder,
    hostname: ffi::CharSlice,
    service_name: ffi::CharSlice,
    language_name: ffi::CharSlice,
    language_version: ffi::CharSlice,
    tracer_version: ffi::CharSlice,
) -> MaybeError {
    let new = Box::new(TelemetryWorkerBuilder::new(
        hostname.to_utf8_lossy().into_owned(),
        service_name.to_utf8_lossy().into_owned(),
        language_name.to_utf8_lossy().into_owned(),
        language_version.to_utf8_lossy().into_owned(),
        tracer_version.to_utf8_lossy().into_owned(),
    ));

    // Leaking is the last thing we do before returning
    // Otherwise we would need to manually drop it in case of error
    *builder = Box::into_raw(new);
    MaybeError::None
}

c_setters!(
    builder,
    TelemetryWorkerBuilder,
    ffi::CharSlice, (|s: ffi::CharSlice| -> Result<_, String> { Ok(s.to_utf8_lossy().into_owned()) }),
    SETTERS {
        application.service_version,
        application.env,
        application.runtime_name,
        application.runtime_version,
        application.runtime_patches,

        host.container_id,
        host.os,
        host.kernel_name,
        host.kernel_release,
        host.kernel_version,

        runtime_id
    }
);

#[allow(clippy::missing_safety_doc)]
#[no_mangle]
pub unsafe extern "C" fn ddog_builder_with_native_deps(
    builder: &mut TelemetryWorkerBuilder,
    include_native_deps: bool,
) -> MaybeError {
    builder.native_deps = include_native_deps;
    MaybeError::None
}

#[allow(clippy::missing_safety_doc)]
#[no_mangle]
pub unsafe extern "C" fn ddog_builder_with_rust_shared_lib_deps(
    builder: &mut TelemetryWorkerBuilder,
    include_rust_shared_lib_deps: bool,
) -> MaybeError {
    builder.rust_shared_lib_deps = include_rust_shared_lib_deps;
    MaybeError::None
}

#[allow(clippy::missing_safety_doc)]
#[no_mangle]
pub unsafe extern "C" fn ddog_builder_with_config(
    builder: &mut TelemetryWorkerBuilder,
    name: ffi::CharSlice,
    value: ffi::CharSlice,
) -> MaybeError {
    let name = name.to_utf8_lossy().into_owned();
    let value = value.to_utf8_lossy().into_owned();
    builder.library_config.push((name, value));
    MaybeError::None
}

#[no_mangle]
/// # Safety
/// * handle should be a non null pointer to a null pointer
pub unsafe extern "C" fn ddog_builder_run(
    builder: Box<TelemetryWorkerBuilder>,
    handle: *mut Box<TelemetryWorkerHandle>,
) -> MaybeError {
    handle.write(Box::new(try_c!(builder.run())));
    MaybeError::None
}

#[allow(clippy::missing_safety_doc)]
#[no_mangle]
pub unsafe extern "C" fn ddog_handle_add_dependency(
    handle: &TelemetryWorkerHandle,
    dependency_name: ffi::CharSlice,
    dependency_version: ffi::CharSlice,
) -> MaybeError {
    let name = dependency_name.to_utf8_lossy().into_owned();
    let version = dependency_version
        .is_empty()
        .then(|| dependency_version.to_utf8_lossy().into_owned());
    try_c!(handle.add_dependency(name, version));
    MaybeError::None
}

#[allow(clippy::missing_safety_doc)]
#[no_mangle]
pub unsafe extern "C" fn ddog_handle_add_integration(
    handle: &TelemetryWorkerHandle,
    dependency_name: ffi::CharSlice,
    dependency_version: ffi::CharSlice,
    compatible: ffi::Option<bool>,
    enabled: ffi::Option<bool>,
    auto_enabled: ffi::Option<bool>,
) -> MaybeError {
    let name = dependency_name.to_utf8_lossy().into_owned();
    let version = dependency_version
        .is_empty()
        .then(|| dependency_version.to_utf8_lossy().into_owned());
    try_c!(handle.add_integration(
        name,
        version,
        compatible.into(),
        enabled.into(),
        auto_enabled.into(),
    ));
    MaybeError::None
}

#[allow(clippy::missing_safety_doc)]
#[no_mangle]
pub unsafe extern "C" fn ddog_handle_add_log(
    handle: &TelemetryWorkerHandle,
    indentifier: ffi::CharSlice,
    message: ffi::CharSlice,
    level: ddtelemetry::data::LogLevel,
    stack_trace: ffi::CharSlice,
) -> MaybeError {
    try_c!(handle.add_log(
        indentifier.as_bytes(),
        message.to_utf8_lossy().into_owned(),
        level,
        stack_trace
            .is_empty()
            .then(|| stack_trace.to_utf8_lossy().into_owned()),
    ));
    MaybeError::None
}

#[no_mangle]
pub extern "C" fn ddog_handle_start(handle: &TelemetryWorkerHandle) -> MaybeError {
    try_c!(handle.send_start());
    MaybeError::None
}

#[no_mangle]
pub extern "C" fn ddog_handle_clone(handle: &TelemetryWorkerHandle) -> Box<TelemetryWorkerHandle> {
    Box::new(handle.clone())
}

#[no_mangle]
pub extern "C" fn ddog_handle_stop(handle: &TelemetryWorkerHandle) -> MaybeError {
    try_c!(handle.send_stop());
    MaybeError::None
}

#[no_mangle]
pub extern "C" fn ddog_handle_wait_for_shutdown(handle: Box<TelemetryWorkerHandle>) {
    handle.wait_for_shutdown()
}

#[no_mangle]
pub extern "C" fn ddog_handle_drop(handle: Box<TelemetryWorkerHandle>) {
    drop(handle);
}

#[cfg(test)]
mod test_c_setters {
    use super::*;

    #[test]
    fn test_set_builder_str_param() {
        let mut builder = std::ptr::null_mut();

        unsafe {
            assert_eq!(
                ddog_builder_instantiate(
                    &mut builder,
                    ffi::CharSlice::from("service_name"),
                    ffi::CharSlice::from("language_name"),
                    ffi::CharSlice::from("language_version"),
                    ffi::CharSlice::from("tracer_version"),
                ),
                MaybeError::None
            );
            assert!(!builder.is_null());
            let mut builder = Box::from_raw(builder);

            assert_eq!(
                ddog_builder_with_str_property(
                    &mut builder,
                    ffi::CharSlice::from("runtime_id"),
                    ffi::CharSlice::from("abcd")
                ),
                MaybeError::None,
            );
            assert_eq!(builder.runtime_id.as_deref(), Some("abcd"));

            assert_eq!(
                ddog_builder_with_str_property(
                    &mut builder,
                    ffi::CharSlice::from("application.runtime_name"),
                    ffi::CharSlice::from("rust")
                ),
                MaybeError::None,
            );
            assert_eq!(builder.application.runtime_name.as_deref(), Some("rust"));

            assert_eq!(
                ddog_builder_with_str_property(
                    &mut builder,
                    ffi::CharSlice::from("host.kernel_version"),
                    ffi::CharSlice::from("ダタドグ")
                ),
                MaybeError::None,
            );
            assert_eq!(builder.host.kernel_version.as_deref(), Some("ダタドグ"));

            assert!(ddog_builder_with_str_property(
                &mut builder,
                ffi::CharSlice::from("doesnt exist"),
                ffi::CharSlice::from("abc")
            )
            .to_std()
            .is_none(),);
        }
    }

    #[test]
    fn test_set_builder_enum_param() {
        let mut builder = std::ptr::null_mut();

        unsafe {
            assert_eq!(
                ddog_builder_instantiate(
                    &mut builder,
                    ffi::CharSlice::from("service_name"),
                    ffi::CharSlice::from("language_name"),
                    ffi::CharSlice::from("language_version"),
                    ffi::CharSlice::from("tracer_version"),
                ),
                MaybeError::None,
            );
            assert!(!builder.is_null());
            let mut builder = Box::from_raw(builder);

            assert_eq!(
                ddog_builder_with_property(
                    &mut builder,
                    TelemetryWorkerBuilderProperty::RuntimeId,
                    ffi::CharSlice::from("abcd")
                ),
                MaybeError::None,
            );
            assert_eq!(builder.runtime_id.as_deref(), Some("abcd"));

            assert_eq!(
                ddog_builder_with_property(
                    &mut builder,
                    TelemetryWorkerBuilderProperty::ApplicationRuntimeName,
                    ffi::CharSlice::from("rust")
                ),
                MaybeError::None,
            );
            assert_eq!(builder.application.runtime_name.as_deref(), Some("rust"));

            assert_eq!(
                ddog_builder_with_property(
                    &mut builder,
                    TelemetryWorkerBuilderProperty::HostKernelVersion,
                    ffi::CharSlice::from("ダタドグ")
                ),
                MaybeError::None,
            );
            assert_eq!(builder.host.kernel_version.as_deref(), Some("ダタドグ"));
        }
    }
}<|MERGE_RESOLUTION|>--- conflicted
+++ resolved
@@ -87,14 +87,11 @@
 }
 
 type MaybeError = ffi::Option<ffi::Vec<u8>>;
-<<<<<<< HEAD
+
+#[no_mangle]
+pub extern "C" fn ddog_MaybeError_drop(_: MaybeError) {}
+
 #[macro_export]
-=======
-
-#[no_mangle]
-pub extern "C" fn ddog_MaybeError_drop(_: MaybeError) {}
-
->>>>>>> 394aeb40
 macro_rules! try_c {
     ($failable:expr) => {
         match $failable {
