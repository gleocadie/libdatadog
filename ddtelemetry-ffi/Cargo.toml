--- conflicted
+++ resolved
@@ -16,11 +16,8 @@
 ddtelemetry = { path = "../ddtelemetry", version = "0.9.0" }
 ddcommon-ffi = { path = "../ddcommon-ffi", version = "0.9.0" }
 paste = "1"
-<<<<<<< HEAD
+libc = "0.2"
 
 [build-dependencies]
 cbindgen = "0.24"
-rustc_version = "0.4.0"
-=======
-libc = "0.2"
->>>>>>> 58b6edc6
+rustc_version = "0.4.0"