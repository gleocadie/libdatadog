--- conflicted
+++ resolved
@@ -16,26 +16,18 @@
 log = "0.4"
 rmp-serde = "1.1.1"
 bytes = "1.4"
-<<<<<<< HEAD
-tokio = {version = "1.23", features = ["rt"], default-features = false}
 either = "1.13.0"
-=======
 tokio = { version = "1.23", features = ["rt", "test-util", "time"], default-features = false }
->>>>>>> 09d1ef50
 
 ddcommon = { path = "../ddcommon" }
 datadog-trace-protobuf = { path = "../trace-protobuf" }
 datadog-trace-utils = { path = "../trace-utils" }
 datadog-trace-normalization = { path = "../trace-normalization" }
-<<<<<<< HEAD
 datadog-ddsketch = { path = "../ddsketch"}
 dogstatsd-client = { path = "../dogstatsd-client"}
-=======
 datadog-trace-obfuscation = { path = "../trace-obfuscation" }
-datadog-ddsketch = { path = "../ddsketch" }
 uuid = { version = "1.10.0", features = ["v4"] }
 tokio-util = "0.7.11"
->>>>>>> 09d1ef50
 
 [lib]
 bench = false
@@ -48,5 +40,4 @@
 [dev-dependencies]
 httpmock = "0.7.0"
 criterion = "0.5.1"
-rand = "0.8.5"
-httpmock = "0.7.0"+rand = "0.8.5"